--- conflicted
+++ resolved
@@ -1,24 +1,6 @@
-<<<<<<< HEAD
+// eslint-disable-next-line @typescript-eslint/no-unused-vars
+import * as React from "react";
 import { createElement, FC, ComponentProps } from "react";
-=======
-import * as React from "react";
-import {
-  createElement,
-  FunctionComponent,
-  ComponentClass,
-  PropsWithChildren,
-  Children,
-  cloneElement,
-  ComponentProps,
-} from "react";
-import { ImageStyle, StyleProp, TextStyle, ViewStyle } from "react-native";
-import { useTailwind } from "./use-tailwind";
-import { ChildClassNameSymbol } from "./utils/child-styles";
-import { isFragment } from "react-is";
-import { useInteraction } from "./use-interaction";
-import { ComponentContext } from "./context";
-import { matchChildAtRule } from "./match-at-rule";
->>>>>>> 706a8c9f
 
 import { Component, StyledProps, StyledPropsWithKeys } from "./utils/styled";
 import { ComponentContext } from "./context/component";
