--- conflicted
+++ resolved
@@ -79,10 +79,7 @@
     "@types/react-is": "^17.0.3",
     "@types/react-native": "0.67.8",
     "@types/tailwindcss": "3.0.10",
-<<<<<<< HEAD
-=======
     "@types/use-sync-external-store": "^0.0.3",
->>>>>>> 3146da4c
     "@typescript-eslint/eslint-plugin": "5.27.1",
     "@typescript-eslint/parser": "5.27.1",
     "babel-plugin-tester": "10.1.0",
@@ -92,11 +89,7 @@
     "husky": "8.0.1",
     "jest": "28.1.1",
     "jest-environment-jsdom": "28.1.1",
-<<<<<<< HEAD
     "metro-react-native-babel-preset": "0.71.1",
-=======
-    "metro-react-native-babel-preset": "0.71.0",
->>>>>>> 3146da4c
     "moti": "0.18.0",
     "prettier": "2.6.2",
     "react": "18.1.0",
